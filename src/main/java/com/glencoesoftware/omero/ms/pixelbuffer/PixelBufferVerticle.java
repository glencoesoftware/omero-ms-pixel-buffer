/*
 * Copyright (C) 2017 Glencoe Software, Inc. All rights reserved.
 *
 * This program is free software; you can redistribute it and/or modify
 * it under the terms of the GNU General Public License as published by
 * the Free Software Foundation; either version 2 of the License, or
 * (at your option) any later version.
 *
 * This program is distributed in the hope that it will be useful,
 * but WITHOUT ANY WARRANTY; without even the implied warranty of
 * MERCHANTABILITY or FITNESS FOR A PARTICULAR PURPOSE.  See the
 * GNU General Public License for more details.
 *
 * You should have received a copy of the GNU General Public License along
 * with this program; if not, write to the Free Software Foundation, Inc.,
 * 51 Franklin Street, Fifth Floor, Boston, MA 02110-1301 USA.
 */

package com.glencoesoftware.omero.ms.pixelbuffer;


import java.io.ByteArrayInputStream;
import java.io.File;
import java.io.FileInputStream;
import java.io.FileNotFoundException;
import java.io.FileOutputStream;
import java.io.IOException;
import java.io.ObjectInputStream;
import java.util.Iterator;
import java.util.List;
import java.util.Optional;
import java.util.function.BiConsumer;
import java.util.zip.ZipEntry;
import java.util.zip.ZipOutputStream;

import org.perf4j.StopWatch;
import org.perf4j.slf4j.Slf4JStopWatch;
import org.slf4j.LoggerFactory;
import org.springframework.context.ApplicationContext;

import com.fasterxml.jackson.databind.ObjectMapper;

import io.vertx.core.AbstractVerticle;
import io.vertx.core.AsyncResult;
import io.vertx.core.eventbus.DeliveryOptions;
import io.vertx.core.eventbus.Message;
import io.vertx.core.eventbus.ReplyException;
import io.vertx.core.http.HttpServerRequest;
import io.vertx.core.http.HttpServerResponse;
import io.vertx.core.json.JsonArray;
import io.vertx.core.json.JsonObject;
import io.vertx.ext.web.RoutingContext;
import ome.model.annotations.FileAnnotation;
import ome.model.core.Image;
import ome.model.core.OriginalFile;
import ome.model.fs.Fileset;
import ome.model.fs.FilesetEntry;
import ome.io.nio.FileBuffer;
import ome.io.nio.OriginalFilesService;


/**
 * OMERO thumbnail provider worker verticle. This verticle is designed to be
 * deployed in worker mode and in either a single or multi threaded mode. It
 * acts as a pool of workers to handle blocking thumbnail rendering events
 * dispatched via the Vert.x EventBus.
 * @author Chris Allan <callan@glencoesoftware.com>
 *
 */
public class PixelBufferVerticle extends AbstractVerticle {

    private static final org.slf4j.Logger log =
            LoggerFactory.getLogger(PixelBufferVerticle.class);

    public static final String GET_TILE_EVENT =
            "omero.pixel_buffer.get_tile";

    public static final String GET_FILE_ANNOTATION_EVENT =
            "omero.pixel_buffer.get_file_annotation";

    public static final String GET_ORIGINAL_FILE_EVENT =
            "omero.pixel_buffer.get_original_file";

    public static final String GET_ZIPPED_FILES_EVENT =
            "omero.pixel_buffer.get_zipped_files";

    private static final String GET_OBJECT_EVENT =
            "omero.get_object";

    public static final String GET_FILE_PATH_EVENT =
            "omero.get_file_path";

    public static final String GET_IMPORTED_IMAGE_FILES_EVENT =
            "omero.get_imported_image_files";

    public static final String GET_ORIGINAL_FILE_PATHS_EVENT =
            "omero.get_original_file_paths";

    /** OMERO server host */
    private final String host;

    /** OMERO server port */
    private final int port;

    /** OMERO server Spring application context. */
    private ApplicationContext context;

    /** Original File Service for getting paths */
    private OriginalFilesService ioService;

    /**
     * Default constructor.
     * @param host OMERO server host.
     * @param port OMERO server port.
     */
    public PixelBufferVerticle(
            String host, int port, String omeroDataDir, ApplicationContext context) {
        this.host = host;
        this.port = port;
        this.context = context;
        this.ioService = new OriginalFilesService(omeroDataDir, true);
    }

    /* (non-Javadoc)
     * @see io.vertx.core.AbstractVerticle#start()
     */
    @Override
    public void start() {
        log.info("Starting verticle");

        vertx.eventBus().<String>consumer(
                GET_TILE_EVENT, this::getTile);

        vertx.eventBus().<String>consumer(
                GET_FILE_ANNOTATION_EVENT, this::getFileAnnotation);

        vertx.eventBus().<JsonObject>consumer(
                GET_ORIGINAL_FILE_EVENT, this::getOriginalFile);

        vertx.eventBus().<JsonObject>consumer(
                GET_ZIPPED_FILES_EVENT, this::getZippedFiles);
    }

    private void getTile(Message<String> message) {
        StopWatch t0 = new Slf4JStopWatch("getTile");
        ObjectMapper mapper = new ObjectMapper();
        TileCtx tileCtx;
        try {
            tileCtx = mapper.readValue(message.body(), TileCtx.class);
        } catch (Exception e) {
            String v = "Illegal tile context";
            log.error(v + ": {}", message.body(), e);
            message.fail(400, v);
            t0.stop();
            return;
        }
        log.debug("Load tile with data: {}", message.body());
<<<<<<< HEAD
            log.debug("Connecting to the server: {}, {}, {}",
                      host, port, tileCtx.omeroSessionKey);

        new TileRequestHandler(context, tileCtx, vertx).getTile(tileCtx.omeroSessionKey, tileCtx.imageId)
        .whenComplete(new BiConsumer<byte[], Throwable>() {
            @Override
            public void accept(byte[] tile, Throwable t) {
                if (t != null) {
                    if (t instanceof ReplyException) {
                        // Downstream event handling failure, propagate it
                        t0.stop();
                        message.fail(
                            ((ReplyException) t).failureCode(), t.getMessage());
                    } else {
                        String s = "Internal error";
                        log.error(s, t);
                        t0.stop();
                        message.fail(500, s);
                    }
                } else if (tile == null) {
                    message.fail(
                            404, "Cannot find Image:" + tileCtx.imageId);
                } else {
                    DeliveryOptions deliveryOptions = new DeliveryOptions();
                    deliveryOptions.addHeader(
                        "filename", String.format(
                            "image%d_z%d_c%d_t%d_x%d_y%d_w%d_h%d.%s",
                            tileCtx.imageId, tileCtx.z, tileCtx.c, tileCtx.t,
                            tileCtx.region.getX(),
                            tileCtx.region.getY(),
                            tileCtx.region.getWidth(),
                            tileCtx.region.getHeight(),
                            Optional.ofNullable(tileCtx.format).orElse("bin")
                        )
                    );
                    message.reply(tile, deliveryOptions);
                }
            };
        });
    }

    private <T> T deserialize(AsyncResult<Message<byte[]>> result)
            throws IOException, ClassNotFoundException {
        ByteArrayInputStream bais =
                new ByteArrayInputStream(result.result().body());
        ObjectInputStream ois = new ObjectInputStream(bais);
        return (T) ois.readObject();
    }

    private void getFileAnnotation(Message<String> message) {
        JsonObject messageBody = new JsonObject(message.body());
        String sessionKey = messageBody.getString("sessionKey");
        Long annotationId = messageBody.getLong("annotationId");
        final JsonObject data = new JsonObject();
        data.put("sessionKey", sessionKey);
        data.put("type", "FileAnnotation");
        data.put("id", annotationId);
        vertx.eventBus().<byte[]>send(
                GET_OBJECT_EVENT, data, fileAnnotationResult -> {
            try {
                if (fileAnnotationResult.failed()) {
                    log.error(fileAnnotationResult.cause().getMessage());
                    message.reply("Failed to get annotation");
                    return;
                }
                FileAnnotation fileAnnotation = deserialize(fileAnnotationResult);
                Long fileId = fileAnnotation.getFile().getId();
                final JsonObject getOriginalFileData = new JsonObject();
                getOriginalFileData.put("sessionKey", sessionKey);
                getOriginalFileData.put("type", "OriginalFile");
                getOriginalFileData.put("id", fileId);
                log.info(getOriginalFileData.toString());
                vertx.eventBus().<byte[]>send(
                        GET_OBJECT_EVENT, getOriginalFileData, originalFileResult -> {
                    try {
                        if (originalFileResult.failed()) {
                            log.info(originalFileResult.cause().getMessage());
                            message.reply("Failed to get annotation");
                            return;
                        }
                        OriginalFile of = deserialize(originalFileResult);
                        FileBuffer fBuffer = ioService.getFileBuffer(of, "r");
                        log.info(fBuffer.getPath());
                        message.reply(fBuffer.getPath());
                    } catch (IOException | ClassNotFoundException e) {
                        log.error("Exception while decoding object in response", e);
                        message.fail(404, "Failed to get OriginalFile");
                        return;
                    }
                });
            } catch (IOException | ClassNotFoundException e) {
                log.error("Exception while decoding object in response", e);
                message.fail(404, "Failed to get FileAnnotation");
                return;
            }
        });
=======
        log.debug("Connecting to the server: {}, {}, {}",
                  host, port, tileCtx.omeroSessionKey);
        try (OmeroRequest request = new OmeroRequest(
                 host, port, tileCtx.omeroSessionKey))
        {
            byte[] tile = request.execute(
                    new TileRequestHandler(context, tileCtx)::getTile);
            if (tile == null) {
                message.fail(
                        404, "Cannot find Image:" + tileCtx.imageId);
            } else {
                DeliveryOptions deliveryOptions = new DeliveryOptions();
                deliveryOptions.addHeader(
                    "filename", String.format(
                        "image%d_z%d_c%d_t%d_x%d_y%d_w%d_h%d.%s",
                        tileCtx.imageId, tileCtx.z, tileCtx.c, tileCtx.t,
                        tileCtx.region.getX(),
                        tileCtx.region.getY(),
                        tileCtx.region.getWidth(),
                        tileCtx.region.getHeight(),
                        Optional.ofNullable(tileCtx.format).orElse("bin")
                    )
                );
                message.reply(tile, deliveryOptions);
            }
        } catch (PermissionDeniedException
                | CannotCreateSessionException e) {
            String v = "Permission denied";
            log.debug(v);
            message.fail(403, v);
        } catch (IllegalArgumentException e) {
            log.debug("Illegal argument received while retrieving tile", e);
            message.fail(400, e.getMessage());
        } catch (Exception e) {
            String v = "Exception while retrieving tile";
            log.error(v, e);
            message.fail(500, v);
        }
>>>>>>> ff2cf664
    }

    private void getOriginalFile(Message<JsonObject> message) {
        JsonObject messageBody = message.body();
        String sessionKey = messageBody.getString("sessionKey");
        Long fileId = messageBody.getLong("fileId");
        log.debug("Session key: " + sessionKey);
        log.debug("File ID: {}", fileId);

        final JsonObject data = new JsonObject();
        data.put("sessionKey", sessionKey);
        data.put("id", fileId);
        data.put("type", "OriginalFile");
        vertx.eventBus().<byte[]>send(
                GET_FILE_PATH_EVENT, data, filePathResult -> {
            try {
                if (filePathResult.failed()) {
                    log.error(filePathResult.cause().getMessage());
                    message.fail(404, "Failed to get file path");
                    return;
                }
                final String filePath = deserialize(filePathResult);
                vertx.eventBus().<byte[]>send(
                        GET_OBJECT_EVENT, data, getOriginalFileResult -> {
                    try {
                        if (getOriginalFileResult.failed()) {
                            log.error(getOriginalFileResult.cause().getMessage());
                            message.fail(404, "Failed to get original file");
                            return;
                        }
                        OriginalFile of = deserialize(getOriginalFileResult);
                        String fileName = of.getName();
                        String mimeType = of.getMimetype();
                        log.info(fileName);
                        log.info(mimeType);
                        JsonObject response = new JsonObject();
                        response.put("filePath", filePath);
                        response.put("fileName", fileName);
                        response.put("mimeType", mimeType);
                        message.reply(response);
                    } catch (IOException | ClassNotFoundException e) {
                        log.error("Exception while decoding object in response", e);
                        message.fail(404, "Error decoding object");
                    }
                });
            } catch (IOException | ClassNotFoundException e) {
                log.error("Exception while decoding object in response", e);
                message.fail(404, "Error decoding file path object");
            }
        });
    }

    private boolean createZip(String fullZipPath, List<String> filePaths) throws FileNotFoundException {
        FileOutputStream fos = new FileOutputStream(fullZipPath);
        ZipOutputStream zos = new ZipOutputStream(fos);
        try {
        for (String fpath : filePaths) {
                File f = new File(fpath);
                ZipEntry entry = new ZipEntry(f.getName());
                zos.putNextEntry(entry);
                FileInputStream fis = new FileInputStream(f);

                byte[] bytes = new byte[1024];
                int length;
                while((length = fis.read(bytes)) >= 0) {
                    zos.write(bytes, 0, length);
                }
                fis.close();
        }
        zos.close();
        fos.close();
        } catch (IOException e) {
            log.error("Failure during zip: " + e.getMessage());
            return false;
        }
        return true;
    }

    private void getZippedFiles(Message<JsonObject> message) {
        JsonObject messageBody = message.body();
        String sessionKey = messageBody.getString("sessionKey");
        Long imageId = messageBody.getLong("imageId");
        final String zipDirectory = messageBody.getString("zipDirectory");
        log.debug("Session key: " + sessionKey);
        log.debug("Image ID: {}", imageId);

        //Get OriginalFiles for Image
        final JsonObject data = new JsonObject();
        data.put("sessionKey", sessionKey);
        data.put("imageId", imageId);
        vertx.eventBus().<byte[]>send(GET_IMPORTED_IMAGE_FILES_EVENT, data, getImportedFilesResult -> {
            try {
                if (getImportedFilesResult.failed()) {
                    log.error(getImportedFilesResult.cause().getMessage());
                    message.reply("Failed to get image");
                    return;
                }
                List<OriginalFile> originalFiles = deserialize(getImportedFilesResult);
                log.info(String.valueOf(originalFiles.size()));
                JsonArray fileIds = new JsonArray();
                for (OriginalFile of : originalFiles) {
                    fileIds.add(of.getId());
                }
                final JsonObject filepathData = new JsonObject();
                filepathData.put("sessionKey", sessionKey);
                filepathData.put("originalFileIds", fileIds);
                //Get File Paths for OriginalFiles
                log.info("Getting OriginalFile Paths");
                vertx.eventBus().<byte[]>send(
                        GET_ORIGINAL_FILE_PATHS_EVENT, filepathData, filePathResult -> {
                    try {
                        if (filePathResult.failed()) {
                            log.error(filePathResult.cause().getMessage());
                            message.fail(404, "Failed to get file path");
                            return;
                        }
                        final List<String> filePaths = deserialize(filePathResult);
                        for (String fp : filePaths) {
                            log.info(fp);
                        }
                        String zipName = "image" + imageId.toString() + ".zip";
                        String zipFullPath = zipDirectory + "/" + zipName;
                        File zipFile = new File(zipFullPath);
                        int fileIndex = 1;
                        while (zipFile.exists()) {
                            log.info("Zip name collision: " + zipFullPath);
                            zipName = "image" + imageId.toString()
                                       + "_" + String.valueOf(fileIndex) + ".zip";
                            zipFullPath = zipDirectory + "/" + zipName;
                            zipFile = new File(zipFullPath);
                        }
                        boolean success = createZip(zipFullPath, filePaths);
                        if (success) {
                            JsonObject pathObj = new JsonObject();
                            pathObj.put("filePath", zipFullPath);
                            pathObj.put("fileName", zipName);
                            pathObj.put("mimeType", "application/zip");
                            message.reply(pathObj);
                        }
                        else {
                            message.fail(404, "Error creating zip");
                        }
                    } catch (IOException | ClassNotFoundException e) {
                        log.error("Exception while decoding object in response", e);
                        message.fail(404, "Error decoding file path object");
                    }
                });
            } catch (IOException | ClassNotFoundException e) {

            }
        });
    }
}<|MERGE_RESOLUTION|>--- conflicted
+++ resolved
@@ -155,9 +155,8 @@
             return;
         }
         log.debug("Load tile with data: {}", message.body());
-<<<<<<< HEAD
-            log.debug("Connecting to the server: {}, {}, {}",
-                      host, port, tileCtx.omeroSessionKey);
+        log.debug("Connecting to the server: {}, {}, {}",
+                  host, port, tileCtx.omeroSessionKey);
 
         new TileRequestHandler(context, tileCtx, vertx).getTile(tileCtx.omeroSessionKey, tileCtx.imageId)
         .whenComplete(new BiConsumer<byte[], Throwable>() {
@@ -252,46 +251,6 @@
                 return;
             }
         });
-=======
-        log.debug("Connecting to the server: {}, {}, {}",
-                  host, port, tileCtx.omeroSessionKey);
-        try (OmeroRequest request = new OmeroRequest(
-                 host, port, tileCtx.omeroSessionKey))
-        {
-            byte[] tile = request.execute(
-                    new TileRequestHandler(context, tileCtx)::getTile);
-            if (tile == null) {
-                message.fail(
-                        404, "Cannot find Image:" + tileCtx.imageId);
-            } else {
-                DeliveryOptions deliveryOptions = new DeliveryOptions();
-                deliveryOptions.addHeader(
-                    "filename", String.format(
-                        "image%d_z%d_c%d_t%d_x%d_y%d_w%d_h%d.%s",
-                        tileCtx.imageId, tileCtx.z, tileCtx.c, tileCtx.t,
-                        tileCtx.region.getX(),
-                        tileCtx.region.getY(),
-                        tileCtx.region.getWidth(),
-                        tileCtx.region.getHeight(),
-                        Optional.ofNullable(tileCtx.format).orElse("bin")
-                    )
-                );
-                message.reply(tile, deliveryOptions);
-            }
-        } catch (PermissionDeniedException
-                | CannotCreateSessionException e) {
-            String v = "Permission denied";
-            log.debug(v);
-            message.fail(403, v);
-        } catch (IllegalArgumentException e) {
-            log.debug("Illegal argument received while retrieving tile", e);
-            message.fail(400, e.getMessage());
-        } catch (Exception e) {
-            String v = "Exception while retrieving tile";
-            log.error(v, e);
-            message.fail(500, v);
-        }
->>>>>>> ff2cf664
     }
 
     private void getOriginalFile(Message<JsonObject> message) {
